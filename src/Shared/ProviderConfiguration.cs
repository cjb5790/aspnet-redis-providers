﻿//
// Copyright (c) Microsoft Corporation.  All rights reserved.
// Licensed under the MIT License. See License.txt in the project root for license information.
//

using System;
using System.Collections.Specialized;
using System.Configuration;
using System.IO;
using System.Reflection;
using System.Web.Configuration;
using System.Web.Hosting;

namespace Microsoft.Web.Redis
{
    internal class ProviderConfiguration
    {
        public TimeSpan RequestTimeout { get; set; }
        public TimeSpan SessionTimeout { get; set; }
        public int Port { get; set; }
        public string Host { get; set; }
        public string AccessKey { get; set; }
        public TimeSpan RetryTimeout { get; set; }
        public bool ThrowOnError { get; set; }
        public bool UseSsl { get; set; }
        public int DatabaseId { get; set; }
        public string ApplicationName { get; set; }
        public int ConnectionTimeoutInMilliSec { get; set; }
        public int OperationTimeoutInMilliSec { get; set; }
        public string ConnectionString { get; set; }
        public string RedisSerializerType { get; set; }

        /* Empty constructor required for testing */
        internal ProviderConfiguration()
        {}

        internal static ProviderConfiguration ProviderConfigurationForSessionState(NameValueCollection config)
        {
            ProviderConfiguration configuration = new ProviderConfiguration(config);

            configuration.ThrowOnError = GetBoolSettings(config, "throwOnError", true);
            int retryTimeoutInMilliSec = GetIntSettings(config, "retryTimeoutInMilliseconds", 5000);
            configuration.RetryTimeout = new TimeSpan(0, 0, 0, 0, retryTimeoutInMilliSec);

            // Get request timeout from config
            HttpRuntimeSection httpRuntimeSection = ConfigurationManager.GetSection("system.web/httpRuntime") as HttpRuntimeSection;
            configuration.RequestTimeout = httpRuntimeSection.ExecutionTimeout;

            // Get session timeout from config
            SessionStateSection sessionStateSection = (SessionStateSection)WebConfigurationManager.GetSection("system.web/sessionState");
            configuration.SessionTimeout = sessionStateSection.Timeout;

            LogUtility.LogInfo("Host: {0}, Port: {1}, ThrowOnError: {2}, UseSsl: {3}, RetryTimeout: {4}, DatabaseId: {5}, ApplicationName: {6}, RequestTimeout: {7}, SessionTimeout: {8}",
                                            configuration.Host, configuration.Port, configuration.ThrowOnError, configuration.UseSsl, configuration.RetryTimeout, configuration.DatabaseId, configuration.ApplicationName, configuration.RequestTimeout, configuration.SessionTimeout);
            return configuration;
        }

        internal static ProviderConfiguration ProviderConfigurationForOutputCache(NameValueCollection config)
        {
            ProviderConfiguration configuration = new ProviderConfiguration(config);

            // No retry login for output cache provider
            configuration.RetryTimeout = TimeSpan.Zero;

            // Session state specific attribute which are not applicable to output cache
            configuration.ThrowOnError = true;
            configuration.RequestTimeout = TimeSpan.Zero;
            configuration.SessionTimeout = TimeSpan.Zero;

            LogUtility.LogInfo("Host: {0}, Port: {1}, UseSsl: {2}, DatabaseId: {3}, ApplicationName: {4}",
                                            configuration.Host, configuration.Port, configuration.UseSsl, configuration.DatabaseId, configuration.ApplicationName);
            return configuration;
        }

        private ProviderConfiguration(NameValueCollection config)
        {
            EnableLoggingIfParametersAvailable(config);
            // Get connection host, port and password.
            // host, port, accessKey and ssl are firest fetched from appSettings if not found there than taken from web.config
            ConnectionString = GetConnectionString(config);
            Host = GetStringSettings(config, "host", "127.0.0.1");
            Port = GetIntSettings(config, "port", 0);
            AccessKey = GetStringSettings(config, "accessKey", null);
            UseSsl = GetBoolSettings(config, "ssl", true);
<<<<<<< HEAD

=======
            RedisSerializerType = GetStringSettings(config, "redisSerializerType", null);
>>>>>>> 9aec7e66
            // All below parameters are only fetched from web.config
            DatabaseId = GetIntSettings(config, "databaseId", 0);
            ApplicationName = GetStringSettings(config, "applicationName", null);
            if (ApplicationName == null)
            {
                try
                {
                    ApplicationName = HostingEnvironment.ApplicationVirtualPath;
                    if (String.IsNullOrEmpty(ApplicationName))
                    {
                        ApplicationName = System.Diagnostics.Process.GetCurrentProcess().MainModule.ModuleName;

                        int indexOfDot = ApplicationName.IndexOf('.');
                        if (indexOfDot != -1)
                        {
                            ApplicationName = ApplicationName.Remove(indexOfDot);
                        }
                    }

                    if (String.IsNullOrEmpty(ApplicationName))
                    {
                        ApplicationName = "/";
                    }

                }
                catch (Exception e)
                {
                    ApplicationName = "/";
                    LogUtility.LogInfo(e.Message);
                }
            }

            ConnectionTimeoutInMilliSec = GetIntSettings(config, "connectionTimeoutInMilliseconds", 0);
            OperationTimeoutInMilliSec = GetIntSettings(config, "operationTimeoutInMilliseconds", 0);
        }

        // 1) Use key available inside AppSettings
        // 2) Use literal value as given in config
        // 3) Both are null than use default value.
        private static string GetStringSettings(NameValueCollection config, string attrName, string defaultVal)
        {
            string literalValue = GetFromConfig(config, attrName);
            if (string.IsNullOrEmpty(literalValue))
            {
                return defaultVal;
            }

            string connectionStringValue = GetFromConnectionString(literalValue);
            if (!string.IsNullOrEmpty(connectionStringValue))
            {
                return connectionStringValue;
            }

            string appSettingsValue = GetFromAppSetting(literalValue);
            if (!string.IsNullOrEmpty(appSettingsValue))
            {
                return appSettingsValue;
            }
            return literalValue;
        }

        // 1) Use key available inside AppSettings
        // 2) Use key available inside ConnectionStrings section
        // 3) Use literal value as given in config
        // 4) Both are null than use default value.
        private static string GetConnectionStringFromConfig(NameValueCollection config, string attrName, string defaultVal)
        {
            string literalValue = GetFromConfig(config, attrName);
            if (string.IsNullOrEmpty(literalValue))
            {
                return defaultVal;
            }

            string appSettingsValue = GetFromAppSetting(literalValue);
            if (!string.IsNullOrEmpty(appSettingsValue))
            {
                return appSettingsValue;
            }

            if (!string.IsNullOrWhiteSpace(literalValue) 
                && ConfigurationManager.ConnectionStrings[literalValue] != null
                && !string.IsNullOrWhiteSpace(ConfigurationManager.ConnectionStrings[literalValue].ConnectionString))
            {
                return ConfigurationManager.ConnectionStrings[literalValue].ConnectionString;
            }
            return literalValue;
        }

        // 1) Check if literal value is valid integer than use it as it is
        // 2) Use app setting value corrosponding to this string
        // 3) Both are null than use default value.
        private static int GetIntSettings(NameValueCollection config, string attrName, int defaultVal)
        {
            string literalValue = null;
            try
            {
                literalValue = GetFromConfig(config, attrName);
                if (literalValue == null)
                {
                    return defaultVal;
                }
                return int.Parse(literalValue);
            }
            catch (FormatException)
            {}

            string appSettingsValue = GetFromAppSetting(literalValue);
            if (appSettingsValue == null)
            {
                // This will blow up but gives right message to customer
                return int.Parse(literalValue);
            }
            return int.Parse(appSettingsValue);
        }

        // 1) Check if literal value is valid bool than use it as it is
        // 2) Use app setting value corrosponding to this string
        // 3) Both are null than use default value.
        private static bool GetBoolSettings(NameValueCollection config, string attrName, bool defaultVal)
        {
            string literalValue = null;
            try
            {
                literalValue = GetFromConfig(config, attrName);
                if (literalValue == null)
                {
                    return defaultVal;
                }
                return bool.Parse(literalValue);
            }
            catch (FormatException)
            { }

            string appSettingsValue = GetFromAppSetting(literalValue);
            if (appSettingsValue == null)
            {
                // This will blow up but gives right message to customer
                return bool.Parse(literalValue);
            }
            return bool.Parse(appSettingsValue);
        }

        // Reads value from app settings (mostly azure app settings)
        private static string GetFromAppSetting(string attrName)
        {
            if (!string.IsNullOrEmpty(attrName))
            {
                string paramFromAppSetting = ConfigurationManager.AppSettings[attrName];
                if (!string.IsNullOrEmpty(paramFromAppSetting))
                {
                    return paramFromAppSetting;
                }
            }
            return null;
        }

        private static string GetFromConnectionString(string connectionStringName)
        {
            if (!string.IsNullOrEmpty(connectionStringName))
            {
                var connectionString = ConfigurationManager.ConnectionStrings[connectionStringName];

                if (connectionString != null)
                {
                    return connectionString.ConnectionString;
                }
            }
            return null;
        }

        // Reads string value from web.config session state section
        private static string GetFromConfig(NameValueCollection config, string attrName)
        {
            string[] attrValues = config.GetValues(attrName);
            if (attrValues != null && attrValues.Length > 0 && !string.IsNullOrEmpty(attrValues[0]))
            {
                return attrValues[0];
            }
            return null;
        }

        // Preference for fetching connection string
        // Either use "settingsClassName" and "settingsMethodName" to provide connectionString
        // Or use "connectionString" web.config settings to fetch value
        // If using "connectionString" then it trys to do following in order
        // 1) Fetch value from App Settings section for key which is value for "connectionString"
        // 2) If option 1 is not working, Fetch value from Web.Config ConnectionStrings section for key which is value for "connectionString"
        // 3) If option 1 and 2 is not working, use value of "connectionString" as it is
        internal static string GetConnectionString(NameValueCollection config)
        {
            string SettingsClassName = GetStringSettings(config, "settingsClassName", null);
            string SettingsMethodName = GetStringSettings(config, "settingsMethodName", null);
            string connectionString = GetConnectionStringFromConfig(config, "connectionString", null);

            if (!string.IsNullOrWhiteSpace(connectionString) && (!string.IsNullOrEmpty(SettingsClassName) || !string.IsNullOrEmpty(SettingsMethodName)))
            {
                throw new ConfigurationErrorsException(RedisProviderResource.ConnectionStringException);
            }

            if (!string.IsNullOrEmpty(SettingsClassName) && !string.IsNullOrEmpty(SettingsMethodName))
            {
                // Find 'Type' that is same as fully qualified class name if not found than also don't throw error and ignore case while searching
                Type SettingsClass = Type.GetType(SettingsClassName, throwOnError: false, ignoreCase: true);

                if (SettingsClass == null)
                {
                    // If class name is not assembly qualified name than look for class in all assemblies one by one
                    SettingsClass = GetClassFromAssemblies(SettingsClassName);
                }

                if (SettingsClass == null)
                {
                    // All ways of loading assembly are failed so throw
                    throw new TypeLoadException(string.Format(RedisProviderResource.ClassNotFound, SettingsClassName));
                }

                MethodInfo SettingsMethod = SettingsClass.GetMethod(SettingsMethodName, new Type[] { });
                if (SettingsMethod == null)
                {
                    throw new MissingMethodException(string.Format(RedisProviderResource.MethodNotFound, SettingsMethodName, SettingsClassName));
                }
                if ((SettingsMethod.Attributes & MethodAttributes.Static) == 0)
                {
                    throw new MissingMethodException(string.Format(RedisProviderResource.MethodNotStatic, SettingsMethodName, SettingsClassName));
                }
                if (!(typeof(String)).IsAssignableFrom(SettingsMethod.ReturnType))
                {
                    throw new MissingMethodException(string.Format(RedisProviderResource.MethodWrongReturnType, SettingsMethodName, SettingsClassName, "String"));
                }
                connectionString = (String)SettingsMethod.Invoke(null, new object[] { });
            }
            return connectionString;
        }

        internal static void EnableLoggingIfParametersAvailable(NameValueCollection config)
        {
            string LoggingClassName = GetStringSettings(config, "loggingClassName", null);
            string LoggingMethodName = GetStringSettings(config, "loggingMethodName", null);

            if( !string.IsNullOrEmpty(LoggingClassName) && !string.IsNullOrEmpty(LoggingMethodName) )
            {
                // Find 'Type' that is same as fully qualified class name if not found than also don't throw error and ignore case while searching
                Type LoggingClass = Type.GetType(LoggingClassName, throwOnError: false, ignoreCase: true);

                if (LoggingClass == null)
                {
                    // If class name is not assembly qualified name than look for class in all assemblies one by one
                    LoggingClass = GetClassFromAssemblies(LoggingClassName);
                }

                if (LoggingClass == null)
                {
                    // All ways of loading assembly are failed so throw
                    throw new TypeLoadException (string.Format(RedisProviderResource.ClassNotFound, LoggingClassName));
                }

                MethodInfo LoggingMethod = LoggingClass.GetMethod(LoggingMethodName, new Type[] { });
                if (LoggingMethod == null)
                {
                    throw new MissingMethodException(string.Format(RedisProviderResource.MethodNotFound, LoggingMethodName, LoggingClassName));
                }
                if ((LoggingMethod.Attributes & MethodAttributes.Static) == 0)
                {
                    throw new MissingMethodException(string.Format(RedisProviderResource.MethodNotStatic, LoggingMethodName, LoggingClassName));
                }
                if (!(typeof(System.IO.TextWriter)).IsAssignableFrom(LoggingMethod.ReturnType))
                {
                    throw new MissingMethodException(string.Format(RedisProviderResource.MethodWrongReturnType, LoggingMethodName, LoggingClassName, "System.IO.TextWriter"));
                }
                LogUtility.logger = (TextWriter) LoggingMethod.Invoke(null, new object[] {});
            }
        }

        internal static Type GetClassFromAssemblies(string ClassName)
        {
            foreach (Assembly a in AppDomain.CurrentDomain.GetAssemblies())
            {
                // If class name is not assembly qualified name than look for class name in all assemblies one by one
                Type ClassType = a.GetType(ClassName, throwOnError: false, ignoreCase: true);
                if (ClassType == null)
                {
                    // If class name is not assembly qualified name and it also doesn't contain namespace (it is just class name) than
<<<<<<< HEAD
                    // try to use assembly name as namespace and try to load class from all assemblies one by one
                    LoggingClass = a.GetType(a.GetName().Name + "." + LoggingClassName, throwOnError: false, ignoreCase: true);
=======
                    // try to use assembly name as namespace and try to load class from all assemblies one by one 
                    ClassType = a.GetType(a.GetName().Name + "." + ClassName, throwOnError: false, ignoreCase: true);
>>>>>>> 9aec7e66
                }
                if (ClassType != null)
                {
                    return ClassType;
                }
            }
            return null;
        }
    }
}<|MERGE_RESOLUTION|>--- conflicted
+++ resolved
@@ -82,11 +82,7 @@
             Port = GetIntSettings(config, "port", 0);
             AccessKey = GetStringSettings(config, "accessKey", null);
             UseSsl = GetBoolSettings(config, "ssl", true);
-<<<<<<< HEAD
-
-=======
             RedisSerializerType = GetStringSettings(config, "redisSerializerType", null);
->>>>>>> 9aec7e66
             // All below parameters are only fetched from web.config
             DatabaseId = GetIntSettings(config, "databaseId", 0);
             ApplicationName = GetStringSettings(config, "applicationName", null);
@@ -369,13 +365,8 @@
                 if (ClassType == null)
                 {
                     // If class name is not assembly qualified name and it also doesn't contain namespace (it is just class name) than
-<<<<<<< HEAD
-                    // try to use assembly name as namespace and try to load class from all assemblies one by one
-                    LoggingClass = a.GetType(a.GetName().Name + "." + LoggingClassName, throwOnError: false, ignoreCase: true);
-=======
                     // try to use assembly name as namespace and try to load class from all assemblies one by one 
                     ClassType = a.GetType(a.GetName().Name + "." + ClassName, throwOnError: false, ignoreCase: true);
->>>>>>> 9aec7e66
                 }
                 if (ClassType != null)
                 {
